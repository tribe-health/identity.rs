--- conflicted
+++ resolved
@@ -5,11 +5,8 @@
     "identity_derive",
     "identity_diff",
     "identity_iota",
-<<<<<<< HEAD
     "identity_proof",
     "identity_comm",
-=======
->>>>>>> 6605083a
 ]
 exclude = [
     "libraries/wasm"
